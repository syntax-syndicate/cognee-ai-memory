--- conflicted
+++ resolved
@@ -1,6 +1,6 @@
 .data
 .env
-<<<<<<< HEAD
+
 .data
 .local.env
 .prod.env
@@ -9,12 +9,12 @@
 evals/synthetic_data
 full_run.ipynb
 notebooks/
-=======
+
 .local.env
 .prod.env
 cognee/.data/
 
->>>>>>> c9d9672f
+
 
 # Byte-compiled / optimized / DLL files
 __pycache__/
