--- conflicted
+++ resolved
@@ -40,50 +40,21 @@
     user = await get_default_user()
     detailed_extraction = True
 
-<<<<<<< HEAD
-    # Default exclusion patterns
-    if excluded_paths is None:
-        excluded_paths = [
-            ".venv/",
-            "venv/",
-            "__pycache__/",
-            ".pytest_cache/",
-            "build/",
-            "dist/",
-            "node_modules/",
-            ".npm/",
-            ".git/",
-            ".svn/",
-            ".idea/",
-            ".vscode/",
-            "tmp/",
-            "temp/",
-            "*.pyc",
-            "*.pyo",
-            "*.log",
-            "*.tmp",
-        ]
-
-=======
     # Multi-language support: allow passing supported_languages
     supported_languages = None  # defer to task defaults
->>>>>>> a2f8b594
     tasks = [
         Task(
             get_repo_file_dependencies,
             detailed_extraction=detailed_extraction,
-<<<<<<< HEAD
+            supported_languages=supported_languages,
             excluded_paths=excluded_paths,
         ),
-=======
-            supported_languages=supported_languages,
-        ),
         # Task(summarize_code, task_config={"batch_size": 500}), # This task takes a long time to complete
->>>>>>> a2f8b594
         Task(add_data_points, task_config={"batch_size": 30}),
     ]
 
     if include_docs:
+        # This tasks take a long time to complete
         non_code_tasks = [
             Task(get_non_py_files, task_config={"batch_size": 50}),
             Task(ingest_data, dataset_name="repo_docs", user=user),
@@ -103,6 +74,7 @@
 
     dataset_name = "codebase"
 
+    # Save dataset to database
     db_engine = get_relational_engine()
     async with db_engine.get_async_session() as session:
         dataset = await create_dataset(dataset_name, user, session)
@@ -123,8 +95,8 @@
 if __name__ == "__main__":
 
     async def main():
-        async for run_status in run_code_graph_pipeline("REPO_PATH"):
-            print(f"{run_status.pipeline_name}: {run_status.status}")
+        async for run_status in run_code_graph_pipeline("/Users/igorilic/Desktop/cognee/examples"):
+            print(f"{run_status.pipeline_run_id}: {run_status.status}")
 
         file_path = os.path.join(
             pathlib.Path(__file__).parent, ".artifacts", "graph_visualization.html"
