--- conflicted
+++ resolved
@@ -38,11 +38,8 @@
         from cognee.api.v1.search import search as cognee_search
 
         try:
-<<<<<<< HEAD
+
             results = await cognee_search(query_text = payload.query, query_type = payload.search_type, user=user)
-=======
-            results = await cognee_search(payload.query, payload.search_type, user)
->>>>>>> e7b08def
 
             return results
         except Exception as error:
