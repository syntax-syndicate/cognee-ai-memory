"""Adapter for NetworkX graph database."""

from datetime import datetime, timezone
import os
import json
import asyncio
import logging
from re import A
from typing import Dict, Any, List
from uuid import UUID
import aiofiles
import aiofiles.os as aiofiles_os
import networkx as nx
from cognee.infrastructure.databases.graph.graph_db_interface import GraphDBInterface
from cognee.infrastructure.engine import DataPoint
from cognee.modules.storage.utils import JSONEncoder

logger = logging.getLogger("NetworkXAdapter")

class NetworkXAdapter(GraphDBInterface):
    _instance = None
    graph = None # Class variable to store the singleton instance

    def __new__(cls, filename):
        if cls._instance is None:
            cls._instance = super().__new__(cls)
            cls._instance.filename = filename
        return cls._instance

    def __init__(self, filename = "cognee_graph.pkl"):
        self.filename = filename

    async def get_graph_data(self):
        await self.load_graph_from_file()
        return (list(self.graph.nodes(data = True)), list(self.graph.edges(data = True, keys = True)))

    async def query(self, query: str, params: dict):
        pass

    async def has_node(self, node_id: str) -> bool:
        return self.graph.has_node(node_id)

    async def add_node(
        self,
        node: DataPoint,
    ) -> None:
        self.graph.add_node(node.id, **node.model_dump())

        await self.save_graph_to_file(self.filename)

    async def add_nodes(
        self,
        nodes: list[DataPoint],
    ) -> None:
        nodes = [(node.id, node.model_dump()) for node in nodes]

        self.graph.add_nodes_from(nodes)
        await self.save_graph_to_file(self.filename)


    async def get_graph(self):
        return self.graph


    async def has_edge(self, from_node: str, to_node: str, edge_label: str) -> bool:
        return self.graph.has_edge(from_node, to_node, key = edge_label)

    async def has_edges(self, edges):
        result = []

        for (from_node, to_node, edge_label) in edges:
            if self.graph.has_edge(from_node, to_node, edge_label):
                result.append((from_node, to_node, edge_label))

        return result


    async def add_edge(
        self,
        from_node: str,
        to_node: str,
        relationship_name: str,
        edge_properties: Dict[str, Any] = {},
    ) -> None:
        edge_properties["updated_at"] = datetime.now(timezone.utc)
        self.graph.add_edge(from_node, to_node, key = relationship_name, **(edge_properties if edge_properties else {}))
        await self.save_graph_to_file(self.filename)

    async def add_edges(
        self,
        edges: tuple[str, str, str, dict],
    ) -> None:
        edges = [(edge[0], edge[1], edge[2], {
            **(edge[3] if len(edge) == 4 else {}),
            "updated_at": datetime.now(timezone.utc),
        }) for edge in edges]

        self.graph.add_edges_from(edges)
        await self.save_graph_to_file(self.filename)

    async def get_edges(self, node_id: str):
        return list(self.graph.in_edges(node_id, data = True)) + list(self.graph.out_edges(node_id, data = True))


    async def delete_node(self, node_id: str) -> None:
        """Asynchronously delete a node from the graph if it exists."""
        if self.graph.has_node(node_id):
            self.graph.remove_node(node_id)
            await self.save_graph_to_file(self.filename)

    async def delete_nodes(self, node_ids: List[str]) -> None:
        self.graph.remove_nodes_from(node_ids)
        await self.save_graph_to_file(self.filename)


    async def get_disconnected_nodes(self) -> List[str]:
        connected_components = list(nx.weakly_connected_components(self.graph))

        disconnected_nodes = []
        biggest_subgraph = max(connected_components, key = len)

        for component in connected_components:
            if component != biggest_subgraph:
                disconnected_nodes.extend(list(component))

        return disconnected_nodes


    async def extract_node(self, node_id: str) -> dict:
        if self.graph.has_node(node_id):
            return self.graph.nodes[node_id]

        return None

    async def extract_nodes(self, node_ids: List[str]) -> List[dict]:
        return [self.graph.nodes[node_id] for node_id in node_ids if self.graph.has_node(node_id)]

    async def get_predecessors(self, node_id: UUID, edge_label: str = None) -> list:
        if self.graph.has_node(node_id):
            if edge_label is None:
                return [
                    self.graph.nodes[predecessor] for predecessor \
                        in list(self.graph.predecessors(node_id))
                ]

            nodes = []

            for predecessor_id in list(self.graph.predecessors(node_id)):
                if self.graph.has_edge(predecessor_id, node_id, edge_label):
                    nodes.append(self.graph.nodes[predecessor_id])

            return nodes

    async def get_successors(self, node_id: UUID, edge_label: str = None) -> list:
        if self.graph.has_node(node_id):
            if edge_label is None:
                return [
                    self.graph.nodes[successor] for successor \
                        in list(self.graph.successors(node_id))
                ]

            nodes = []

            for successor_id in list(self.graph.successors(node_id)):
                if self.graph.has_edge(node_id, successor_id, edge_label):
                    nodes.append(self.graph.nodes[successor_id])

            return nodes

    async def get_neighbours(self, node_id: str) -> list:
        if not self.graph.has_node(node_id):
            return []

        predecessors, successors = await asyncio.gather(
            self.get_predecessors(node_id),
            self.get_successors(node_id),
        )

        neighbours = predecessors + successors

        return neighbours

    async def get_connections(self, node_id: UUID) -> list:
        if not self.graph.has_node(node_id):
            return []

        node = self.graph.nodes[node_id]

        if "id" not in node:
            return []

        predecessors, successors = await asyncio.gather(
            self.get_predecessors(node_id),
            self.get_successors(node_id),
        )

        connections = []

        for neighbor in predecessors:
            if "id" in neighbor:
                edge_data = self.graph.get_edge_data(neighbor["id"], node["id"])
                for edge_properties in edge_data.values():
                    connections.append((neighbor, edge_properties, node))

        for neighbor in successors:
            if "id" in neighbor:
                edge_data = self.graph.get_edge_data(node["id"], neighbor["id"])
                for edge_properties in edge_data.values():
                    connections.append((node, edge_properties, neighbor))

        return connections

    async def remove_connection_to_predecessors_of(self, node_ids: list[str], edge_label: str) -> None:
        for node_id in node_ids:
            if self.graph.has_node(node_id):
                for predecessor_id in list(self.graph.predecessors(node_id)):
                    if self.graph.has_edge(predecessor_id, node_id, edge_label):
                        self.graph.remove_edge(predecessor_id, node_id, edge_label)

        await self.save_graph_to_file(self.filename)

    async def remove_connection_to_successors_of(self, node_ids: list[str], edge_label: str) -> None:
        for node_id in node_ids:
            if self.graph.has_node(node_id):
                for successor_id in list(self.graph.successors(node_id)):
                    if self.graph.has_edge(node_id, successor_id, edge_label):
                        self.graph.remove_edge(node_id, successor_id, edge_label)

        await self.save_graph_to_file(self.filename)

    async def save_graph_to_file(self, file_path: str=None) -> None:
        """Asynchronously save the graph to a file in JSON format."""
        if not file_path:
            file_path = self.filename

        graph_data = nx.readwrite.json_graph.node_link_data(self.graph)

        async with aiofiles.open(file_path, "w") as file:
            await file.write(json.dumps(graph_data, cls = JSONEncoder))


    async def load_graph_from_file(self, file_path: str = None):
        """Asynchronously load the graph from a file in JSON format."""
        if file_path == self.filename:
            return

        if not file_path:
            file_path = self.filename
        try:
            if os.path.exists(file_path):
                async with aiofiles.open(file_path, "r") as file:
                    graph_data = json.loads(await file.read())
                    for node in graph_data["nodes"]:
                        try:
                          node["id"] = UUID(node["id"])
                        except:
                          pass
                        if "updated_at" in node:
                            node["updated_at"] = datetime.strptime(node["updated_at"], "%Y-%m-%dT%H:%M:%S.%f%z")

                    for edge in graph_data["links"]:
                        try:
                          source_id = UUID(edge["source"])
                          target_id = UUID(edge["target"])

                          edge["source"] = source_id
                          edge["target"] = target_id
                          edge["source_node_id"] = source_id
                          edge["target_node_id"] = target_id
                        except:
                          pass

                        if "updated_at" in edge:
                            edge["updated_at"] = datetime.strptime(edge["updated_at"], "%Y-%m-%dT%H:%M:%S.%f%z")

                    self.graph = nx.readwrite.json_graph.node_link_graph(graph_data)
            else:
                # Log that the file does not exist and an empty graph is initialized
                logger.warning("File %s not found. Initializing an empty graph.", file_path)
                self.graph = nx.MultiDiGraph()  # Use MultiDiGraph to keep it consistent with __init__

                file_dir = os.path.dirname(file_path)
                if not os.path.exists(file_dir):
                    os.makedirs(file_dir, exist_ok = True)

                await self.save_graph_to_file(file_path)
<<<<<<< HEAD
        except Exception:
            logger.error("Failed to load graph from file: %s", file_path)
=======
        except Exception as e:
            logger.error("Failed to load graph from file: %s \n %s", file_path, str(e))
            # Initialize an empty graph in case of error
            self.graph = nx.MultiDiGraph()

            file_dir = os.path.dirname(file_path)
            if not os.path.exists(file_dir):
                os.makedirs(file_dir, exist_ok = True)

            await self.save_graph_to_file(file_path)
>>>>>>> 52180eb6

    async def delete_graph(self, file_path: str = None):
        """Asynchronously delete the graph file from the filesystem."""
        if file_path is None:
            file_path = self.filename  # Assuming self.filename is defined elsewhere and holds the default graph file path
        try:
            if os.path.exists(file_path):
                await aiofiles_os.remove(file_path)

            self.graph = None
            logger.info("Graph deleted successfully.")
        except Exception as error:
            logger.error("Failed to delete graph: %s", error)<|MERGE_RESOLUTION|>--- conflicted
+++ resolved
@@ -284,21 +284,10 @@
                     os.makedirs(file_dir, exist_ok = True)
 
                 await self.save_graph_to_file(file_path)
-<<<<<<< HEAD
+
         except Exception:
             logger.error("Failed to load graph from file: %s", file_path)
-=======
-        except Exception as e:
-            logger.error("Failed to load graph from file: %s \n %s", file_path, str(e))
-            # Initialize an empty graph in case of error
-            self.graph = nx.MultiDiGraph()
-
-            file_dir = os.path.dirname(file_path)
-            if not os.path.exists(file_dir):
-                os.makedirs(file_dir, exist_ok = True)
-
-            await self.save_graph_to_file(file_path)
->>>>>>> 52180eb6
+
 
     async def delete_graph(self, file_path: str = None):
         """Asynchronously delete the graph file from the filesystem."""
