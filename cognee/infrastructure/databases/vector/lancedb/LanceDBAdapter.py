import inspect
from typing import List, Optional, get_type_hints, Generic, TypeVar
import asyncio
from uuid import UUID
import lancedb
from pydantic import BaseModel
from lancedb.pydantic import Vector, LanceModel
from cognee.infrastructure.engine import DataPoint
from cognee.infrastructure.files.storage import LocalStorage
from cognee.modules.storage.utils import copy_model, get_own_properties
from ..models.ScoredResult import ScoredResult
from ..vector_db_interface import VectorDBInterface
from ..embeddings.EmbeddingEngine import EmbeddingEngine

class IndexSchema(DataPoint):
    id: str
    text: str

    _metadata: dict = {
        "index_fields": ["text"]
    }

class LanceDBAdapter(VectorDBInterface):
    name = "LanceDB"
    url: str
    api_key: str
    connection: lancedb.AsyncConnection = None


    def __init__(
        self,
        url: Optional[str],
        api_key: Optional[str],
        embedding_engine: EmbeddingEngine,
    ):
        self.url = url
        self.api_key = api_key
        self.embedding_engine = embedding_engine

    async def get_connection(self):
        if self.connection is None:
            self.connection = await lancedb.connect_async(self.url, api_key = self.api_key)

        return self.connection

    async def embed_data(self, data: list[str]) -> list[list[float]]:
        return await self.embedding_engine.embed_text(data)

    async def has_collection(self, collection_name: str) -> bool:
        connection = await self.get_connection()
        collection_names = await connection.table_names()
        return collection_name in collection_names

    async def create_collection(self, collection_name: str, payload_schema: BaseModel):
        vector_size = self.embedding_engine.get_vector_size()

        payload_schema = self.get_data_point_schema(payload_schema)
        data_point_types = get_type_hints(payload_schema)

        class LanceDataPoint(LanceModel):
            id: data_point_types["id"]
            vector: Vector(vector_size)
            payload: payload_schema

        if not await self.has_collection(collection_name):
            connection = await self.get_connection()
            return await connection.create_table(
                name = collection_name,
                schema = LanceDataPoint,
                exist_ok = True,
            )

    async def create_data_points(self, collection_name: str, data_points: list[DataPoint]):
        connection = await self.get_connection()

        payload_schema = type(data_points[0])
        payload_schema = self.get_data_point_schema(payload_schema)

        if not await self.has_collection(collection_name):
            await self.create_collection(
                collection_name,
                payload_schema,
            )

        collection = await connection.open_table(collection_name)

        data_vectors = await self.embed_data(
            [data_point.get_embeddable_data() for data_point in data_points]
        )

        IdType = TypeVar("IdType")
        PayloadSchema = TypeVar("PayloadSchema")
        vector_size = self.embedding_engine.get_vector_size()

        class LanceDataPoint(LanceModel, Generic[IdType, PayloadSchema]):
            id: IdType
            vector: Vector(vector_size)
            payload: PayloadSchema

        def create_lance_data_point(data_point: DataPoint, vector: list[float]) -> LanceDataPoint:
            properties = get_own_properties(data_point)
            properties["id"] = str(properties["id"])

            return LanceDataPoint[str, self.get_data_point_schema(type(data_point))](
                id = str(data_point.id),
                vector = vector,
                payload = properties,
            )

        lance_data_points = [
            create_lance_data_point(data_point, data_vectors[data_point_index])
                for (data_point_index, data_point) in enumerate(data_points)
        ]

<<<<<<< HEAD
        # TODO: This enables us to work with pydantic version but shouldn't
        #  stay like this, existing rows should be updated

        await collection.delete("id IS NOT NULL")

        original_size = await collection.count_rows()
        await collection.add(lance_data_points)
        new_size = await collection.count_rows()

        if new_size <= original_size:
            raise ValueError(
                "LanceDB create_datapoints error: data points did not get added.")
=======
        await collection.merge_insert("id") \
            .when_matched_update_all() \
            .when_not_matched_insert_all() \
            .execute(lance_data_points)
>>>>>>> 52180eb6
        

    async def retrieve(self, collection_name: str, data_point_ids: list[str]):
        connection = await self.get_connection()
        collection = await connection.open_table(collection_name)

        if len(data_point_ids) == 1:
            results = await collection.query().where(f"id = '{data_point_ids[0]}'").to_pandas()
        else:
            results = await collection.query().where(f"id IN {tuple(data_point_ids)}").to_pandas()

        return [ScoredResult(
            id = UUID(result["id"]),
            payload = result["payload"],
            score = 0,
        ) for result in results.to_dict("index").values()]

    async def search(
        self,
        collection_name: str,
        query_text: str = None,
        query_vector: List[float] = None,
        limit: int = 5,
        with_vector: bool = False,
    ):
        if query_text is None and query_vector is None:
            raise ValueError("One of query_text or query_vector must be provided!")

        if query_text and not query_vector:
            query_vector = (await self.embedding_engine.embed_text([query_text]))[0]

        connection = await self.get_connection()
        collection = await connection.open_table(collection_name)

        results = await collection.vector_search(query_vector).limit(limit).to_pandas()

        result_values = list(results.to_dict("index").values())

        min_value = 100
        max_value = 0

        for result in result_values:
            value = float(result["_distance"])
            if value > max_value:
                max_value = value
            if value < min_value:
                min_value = value

        normalized_values = []
        min_value = min(result["_distance"] for result in result_values)
        max_value = max(result["_distance"] for result in result_values)

        if max_value == min_value:
            # Avoid division by zero: Assign all normalized values to 0 (or any constant value like 1)
            normalized_values = [0 for _ in result_values]
        else:
            normalized_values = [(result["_distance"] - min_value) / (max_value - min_value) for result in
                                result_values]

        return [ScoredResult(
            id = UUID(result["id"]),
            payload = result["payload"],
            score = normalized_values[value_index],
        ) for value_index, result in enumerate(result_values)]

    async def batch_search(
        self,
        collection_name: str,
        query_texts: List[str],
        limit: int = None,
        with_vectors: bool = False,
    ):
        query_vectors = await self.embedding_engine.embed_text(query_texts)

        return await asyncio.gather(
            *[self.search(
                collection_name = collection_name,
                query_vector = query_vector,
                limit = limit,
                with_vector = with_vectors,
            ) for query_vector in query_vectors]
        )

    async def delete_data_points(self, collection_name: str, data_point_ids: list[str]):
        connection = await self.get_connection()
        collection = await connection.open_table(collection_name)
        if len(data_point_ids) == 1:
            results = await collection.delete(f"id = '{data_point_ids[0]}'")
        else:
            results = await collection.delete(f"id IN {tuple(data_point_ids)}")
        return results

    async def create_vector_index(self, index_name: str, index_property_name: str):
        await self.create_collection(f"{index_name}_{index_property_name}", payload_schema = IndexSchema)

    async def index_data_points(self, index_name: str, index_property_name: str, data_points: list[DataPoint]):
        await self.create_data_points(f"{index_name}_{index_property_name}", [
            IndexSchema(
                id = str(data_point.id),
                text = getattr(data_point, data_point._metadata["index_fields"][0]),
            ) for data_point in data_points
        ])

    async def prune(self):
        # Clean up the database if it was set up as temporary
        if self.url.startswith("/"):
            LocalStorage.remove_all(self.url) # Remove the temporary directory and files inside

    def get_data_point_schema(self, model_type):
        return copy_model(
            model_type,
            include_fields = {
                "id": (str, ...),
            },
            exclude_fields = ["_metadata"],
        )<|MERGE_RESOLUTION|>--- conflicted
+++ resolved
@@ -112,25 +112,10 @@
                 for (data_point_index, data_point) in enumerate(data_points)
         ]
 
-<<<<<<< HEAD
-        # TODO: This enables us to work with pydantic version but shouldn't
-        #  stay like this, existing rows should be updated
-
-        await collection.delete("id IS NOT NULL")
-
-        original_size = await collection.count_rows()
-        await collection.add(lance_data_points)
-        new_size = await collection.count_rows()
-
-        if new_size <= original_size:
-            raise ValueError(
-                "LanceDB create_datapoints error: data points did not get added.")
-=======
         await collection.merge_insert("id") \
             .when_matched_update_all() \
             .when_not_matched_insert_all() \
             .execute(lance_data_points)
->>>>>>> 52180eb6
         
 
     async def retrieve(self, collection_name: str, data_point_ids: list[str]):
