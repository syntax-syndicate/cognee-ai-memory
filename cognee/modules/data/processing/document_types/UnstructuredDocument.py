--- conflicted
+++ resolved
@@ -29,10 +29,6 @@
 
                 yield text
 
-<<<<<<< HEAD
-        chunker = TextChunker(self, chunk_size = chunk_size, get_text = get_text, max_tokens=max_tokens)
-=======
-        chunker = TextChunker(self, chunk_size=chunk_size, get_text=get_text)
->>>>>>> 3fb9b05c
+        chunker = TextChunker(self, chunk_size=chunk_size, get_text=get_text, max_tokens=max_tokens)
 
         yield from chunker.read()