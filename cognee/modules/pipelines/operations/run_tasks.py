--- conflicted
+++ resolved
@@ -91,7 +91,7 @@
         if incremental_loading:
             data = await resolve_data_directories(data)
 
-<<<<<<< HEAD
+
         # Create and gather batches of async tasks of data items that will run the pipeline for the data item
         results = []
         for start in range(0, len(data), DOCUMENT_BATCH_SIZE):
@@ -110,21 +110,6 @@
                         user,
                         incremental_loading,
                     )
-=======
-        # Create async tasks per data item that will run the pipeline for the data item
-        data_item_tasks = [
-            asyncio.create_task(
-                run_tasks_data_item(
-                    data_item,
-                    dataset,
-                    tasks,
-                    pipeline_name,
-                    pipeline_id,
-                    pipeline_run_id,
-                    context,
-                    user,
-                    incremental_loading,
->>>>>>> 1512375e
                 )
                 for data_item in document_batch
             ]
