import asyncio
import math
import os
import fnmatch
from typing import AsyncGenerator, Optional, List
from uuid import NAMESPACE_OID, uuid5

from cognee.infrastructure.engine import DataPoint
from cognee.shared.CodeGraphEntities import CodeFile, Repository


<<<<<<< HEAD
async def get_source_code_files(repo_path: str, excluded_paths: Optional[List[str]] = None):
    """
    Retrieve Python source code files from the specified repository path,
    excluding paths and file patterns commonly irrelevant to code analysis.

    Parameters:
    -----------
    - repo_path: Root path of the repository to search
    - excluded_paths: Optional list of path fragments or glob patterns to exclude

    Returns:
    --------
    List of absolute file paths for .py files, excluding test files,
    empty files, and files under ignored directories or matching ignore patterns.
    """

    if not os.path.exists(repo_path):
        return []

    # Default exclusions
    default_excluded_patterns = [
        ".venv/",
        "venv/",
        "__pycache__/",
        ".pytest_cache/",
        "build/",
        "dist/",
        "node_modules/",
        ".npm/",
        ".git/",
        ".svn/",
        ".idea/",
        ".vscode/",
        "tmp/",
        "temp/",
        "*.pyc",
        "*.pyo",
        "*.log",
        "*.tmp",
    ]

    excluded_patterns = default_excluded_patterns + (excluded_paths or [])

    py_files_paths = []
    for root, _, files in os.walk(repo_path):
        for file in files:
            full_path = os.path.join(root, file)
            rel_path = os.path.relpath(full_path, repo_path)

            # Check for exclusion
            should_exclude = any(
                pattern in rel_path or fnmatch.fnmatch(rel_path, pattern)
                for pattern in excluded_patterns
            )
            if should_exclude:
                continue

            if file.endswith(".py") and not file.startswith("test_") and not file.endswith("_test"):
                py_files_paths.append(full_path)

    source_code_files = set()
    for file_path in py_files_paths:
        file_path = os.path.abspath(file_path)
        if os.path.getsize(file_path) == 0:
            continue
        source_code_files.add(file_path)
=======
async def get_source_code_files(repo_path, language_config: dict[str, list[str]] | None = None):
    """
    Retrieve source code files from the specified repository path for multiple languages.

    Parameters:
    -----------
        - repo_path: The file path to the repository to search for source files.
        - language_config: dict mapping language names to file extensions, e.g.,
            {'python': ['.py'], 'javascript': ['.js', '.jsx'], ...}

    Returns:
    --------
        A list of (absolute_path, language) tuples for source code files.
    """

    def _get_language_from_extension(file, language_config):
        for lang, exts in language_config.items():
            for ext in exts:
                if file.endswith(ext):
                    return lang
        return None

    # Default config if not provided
    if language_config is None:
        language_config = {
            "python": [".py"],
            "javascript": [".js", ".jsx"],
            "typescript": [".ts", ".tsx"],
            "java": [".java"],
            "csharp": [".cs"],
            "go": [".go"],
            "rust": [".rs"],
            "cpp": [".cpp", ".c", ".h", ".hpp"],
        }

    if not os.path.exists(repo_path):
        return []
>>>>>>> a2f8b594

    source_code_files = set()
    for root, _, files in os.walk(repo_path):
        for file in files:
            lang = _get_language_from_extension(file, language_config)
            if lang is None:
                continue
            # Exclude tests and common build/venv directories
            excluded_dirs = {
                ".venv",
                "venv",
                "env",
                ".env",
                "site-packages",
                "node_modules",
                "dist",
                "build",
                ".git",
                "tests",
                "test",
            }
            root_parts = set(os.path.normpath(root).split(os.sep))
            base_name, _ext = os.path.splitext(file)
            if (
                base_name.startswith("test_")
                or base_name.endswith("_test")  # catches Go's *_test.go and similar
                or ".test." in file
                or ".spec." in file
                or (excluded_dirs & root_parts)
            ):
                continue
            file_path = os.path.abspath(os.path.join(root, file))
            if os.path.getsize(file_path) == 0:
                continue
            source_code_files.add((file_path, lang))

    return sorted(list(source_code_files))


def run_coroutine(coroutine_func, *args, **kwargs):
    """
    Run a coroutine function until it completes.

    This function creates a new asyncio event loop, sets it as the current loop, and
    executes the given coroutine function with the provided arguments. Once the coroutine
    completes, the loop is closed.
    """
    loop = asyncio.new_event_loop()
    asyncio.set_event_loop(loop)
    result = loop.run_until_complete(coroutine_func(*args, **kwargs))
    loop.close()
    return result


async def get_repo_file_dependencies(
<<<<<<< HEAD
    repo_path: str, detailed_extraction: bool = False, excluded_paths: Optional[List[str]] = None
=======
    repo_path: str, detailed_extraction: bool = False, supported_languages: list = None
>>>>>>> a2f8b594
) -> AsyncGenerator[DataPoint, None]:
    """
    Generate a dependency graph for source files (multi-language) in the given repository path.

<<<<<<< HEAD
    Parameters:
    -----------
    - repo_path: Path to local repository
    - detailed_extraction: Whether to extract fine-grained dependencies
    - excluded_paths: Optional custom exclusion list
=======
    Check the validity of the repository path and yield a repository object followed by the
    dependencies of source files within that repository. Raise a FileNotFoundError if the
    provided path does not exist. The extraction of detailed dependencies can be controlled
    via the `detailed_extraction` argument. Languages considered can be restricted via
    the `supported_languages` argument.

    Parameters:
    -----------

        - repo_path (str): The file path to the repository to process.
        - detailed_extraction (bool): Whether to perform a detailed extraction of code parts.
        - supported_languages (list | None): Subset of languages to include; if None, use defaults.
>>>>>>> a2f8b594
    """

    if isinstance(repo_path, list) and len(repo_path) == 1:
        repo_path = repo_path[0]

    if not os.path.exists(repo_path):
        raise FileNotFoundError(f"Repository path {repo_path} does not exist.")

<<<<<<< HEAD
    source_code_files = await get_source_code_files(repo_path, excluded_paths=excluded_paths)
=======
    # Build language config from supported_languages
    default_language_config = {
        "python": [".py"],
        "javascript": [".js", ".jsx"],
        "typescript": [".ts", ".tsx"],
        "java": [".java"],
        "csharp": [".cs"],
        "go": [".go"],
        "rust": [".rs"],
        "cpp": [".cpp", ".c", ".h", ".hpp"],
    }
    if supported_languages is not None:
        language_config = {
            k: v for k, v in default_language_config.items() if k in supported_languages
        }
    else:
        language_config = default_language_config

    source_code_files = await get_source_code_files(repo_path, language_config=language_config)
>>>>>>> a2f8b594

    repo = Repository(
        id=uuid5(NAMESPACE_OID, repo_path),
        path=repo_path,
    )

    yield repo

    chunk_size = 100
    number_of_chunks = math.ceil(len(source_code_files) / chunk_size)
    chunk_ranges = [
        (
            chunk_number * chunk_size,
            min((chunk_number + 1) * chunk_size, len(source_code_files)) - 1,
        )
        for chunk_number in range(number_of_chunks)
    ]

<<<<<<< HEAD
=======
    # Import dependency extractors for each language (Python for now, extend later)
>>>>>>> a2f8b594
    from cognee.tasks.repo_processor.get_local_dependencies import get_local_script_dependencies
    import aiofiles
    # TODO: Add other language extractors here

    for start_range, end_range in chunk_ranges:
<<<<<<< HEAD
        tasks = [
            get_local_script_dependencies(repo_path, file_path, detailed_extraction)
            for file_path in source_code_files[start_range : end_range + 1]
        ]
=======
        tasks = []
        for file_path, lang in source_code_files[start_range : end_range + 1]:
            # For now, only Python is supported; extend with other languages
            if lang == "python":
                tasks.append(
                    get_local_script_dependencies(repo_path, file_path, detailed_extraction)
                )
            else:
                # Placeholder: create a minimal CodeFile for other languages
                async def make_codefile_stub(file_path=file_path, lang=lang):
                    async with aiofiles.open(
                        file_path, "r", encoding="utf-8", errors="replace"
                    ) as f:
                        source = await f.read()
                    return CodeFile(
                        id=uuid5(NAMESPACE_OID, file_path),
                        name=os.path.relpath(file_path, repo_path),
                        file_path=file_path,
                        language=lang,
                        source_code=source,
                    )

                tasks.append(make_codefile_stub())
>>>>>>> a2f8b594

        results: list[CodeFile] = await asyncio.gather(*tasks)

        for source_code_file in results:
            source_code_file.part_of = repo
<<<<<<< HEAD
=======
            if getattr(
                source_code_file, "language", None
            ) is None and source_code_file.file_path.endswith(".py"):
                source_code_file.language = "python"
>>>>>>> a2f8b594
            yield source_code_file<|MERGE_RESOLUTION|>--- conflicted
+++ resolved
@@ -1,91 +1,47 @@
 import asyncio
 import math
 import os
-import fnmatch
+from typing import Set
 from typing import AsyncGenerator, Optional, List
 from uuid import NAMESPACE_OID, uuid5
 
 from cognee.infrastructure.engine import DataPoint
 from cognee.shared.CodeGraphEntities import CodeFile, Repository
 
-
-<<<<<<< HEAD
-async def get_source_code_files(repo_path: str, excluded_paths: Optional[List[str]] = None):
-    """
-    Retrieve Python source code files from the specified repository path,
-    excluding paths and file patterns commonly irrelevant to code analysis.
+# constant, declared only once
+EXCLUDED_DIRS: Set[str] = {
+    ".venv",
+    "venv",
+    "env",
+    ".env",
+    "site-packages",
+    "node_modules",
+    "dist",
+    "build",
+    ".git",
+    "tests",
+    "test",
+}
+
+
+async def get_source_code_files(
+    repo_path,
+    language_config: dict[str, list[str]] | None = None,
+    excluded_paths: Optional[List[str]] = None,
+):
+    """
+    Retrieve Python source code files from the specified repository path.
+
+    This function scans the given repository path for files that have the .py extension
+    while excluding test files and files within a virtual environment. It returns a list of
+    absolute paths to the source code files that are not empty.
 
     Parameters:
     -----------
     - repo_path: Root path of the repository to search
+    - language_config: dict mapping language names to file extensions, e.g.,
+            {'python': ['.py'], 'javascript': ['.js', '.jsx'], ...}
     - excluded_paths: Optional list of path fragments or glob patterns to exclude
-
-    Returns:
-    --------
-    List of absolute file paths for .py files, excluding test files,
-    empty files, and files under ignored directories or matching ignore patterns.
-    """
-
-    if not os.path.exists(repo_path):
-        return []
-
-    # Default exclusions
-    default_excluded_patterns = [
-        ".venv/",
-        "venv/",
-        "__pycache__/",
-        ".pytest_cache/",
-        "build/",
-        "dist/",
-        "node_modules/",
-        ".npm/",
-        ".git/",
-        ".svn/",
-        ".idea/",
-        ".vscode/",
-        "tmp/",
-        "temp/",
-        "*.pyc",
-        "*.pyo",
-        "*.log",
-        "*.tmp",
-    ]
-
-    excluded_patterns = default_excluded_patterns + (excluded_paths or [])
-
-    py_files_paths = []
-    for root, _, files in os.walk(repo_path):
-        for file in files:
-            full_path = os.path.join(root, file)
-            rel_path = os.path.relpath(full_path, repo_path)
-
-            # Check for exclusion
-            should_exclude = any(
-                pattern in rel_path or fnmatch.fnmatch(rel_path, pattern)
-                for pattern in excluded_patterns
-            )
-            if should_exclude:
-                continue
-
-            if file.endswith(".py") and not file.startswith("test_") and not file.endswith("_test"):
-                py_files_paths.append(full_path)
-
-    source_code_files = set()
-    for file_path in py_files_paths:
-        file_path = os.path.abspath(file_path)
-        if os.path.getsize(file_path) == 0:
-            continue
-        source_code_files.add(file_path)
-=======
-async def get_source_code_files(repo_path, language_config: dict[str, list[str]] | None = None):
-    """
-    Retrieve source code files from the specified repository path for multiple languages.
-
-    Parameters:
-    -----------
-        - repo_path: The file path to the repository to search for source files.
-        - language_config: dict mapping language names to file extensions, e.g.,
-            {'python': ['.py'], 'javascript': ['.js', '.jsx'], ...}
 
     Returns:
     --------
@@ -114,7 +70,6 @@
 
     if not os.path.exists(repo_path):
         return []
->>>>>>> a2f8b594
 
     source_code_files = set()
     for root, _, files in os.walk(repo_path):
@@ -122,20 +77,8 @@
             lang = _get_language_from_extension(file, language_config)
             if lang is None:
                 continue
-            # Exclude tests and common build/venv directories
-            excluded_dirs = {
-                ".venv",
-                "venv",
-                "env",
-                ".env",
-                "site-packages",
-                "node_modules",
-                "dist",
-                "build",
-                ".git",
-                "tests",
-                "test",
-            }
+            # Exclude tests, common build/venv directories and files provided in exclude_paths
+            excluded_dirs = EXCLUDED_DIRS | set(excluded_paths or [])
             root_parts = set(os.path.normpath(root).split(os.sep))
             base_name, _ext = os.path.splitext(file)
             if (
@@ -160,7 +103,20 @@
 
     This function creates a new asyncio event loop, sets it as the current loop, and
     executes the given coroutine function with the provided arguments. Once the coroutine
-    completes, the loop is closed.
+    completes, the loop is closed. Intended for use in environments where an existing event
+    loop is not available or desirable.
+
+    Parameters:
+    -----------
+
+        - coroutine_func: The coroutine function to be run.
+        - *args: Positional arguments to pass to the coroutine function.
+        - **kwargs: Keyword arguments to pass to the coroutine function.
+
+    Returns:
+    --------
+
+        The result returned by the coroutine after completion.
     """
     loop = asyncio.new_event_loop()
     asyncio.set_event_loop(loop)
@@ -170,22 +126,14 @@
 
 
 async def get_repo_file_dependencies(
-<<<<<<< HEAD
-    repo_path: str, detailed_extraction: bool = False, excluded_paths: Optional[List[str]] = None
-=======
-    repo_path: str, detailed_extraction: bool = False, supported_languages: list = None
->>>>>>> a2f8b594
+    repo_path: str,
+    detailed_extraction: bool = False,
+    supported_languages: list = None,
+    excluded_paths: Optional[List[str]] = None,
 ) -> AsyncGenerator[DataPoint, None]:
     """
     Generate a dependency graph for source files (multi-language) in the given repository path.
 
-<<<<<<< HEAD
-    Parameters:
-    -----------
-    - repo_path: Path to local repository
-    - detailed_extraction: Whether to extract fine-grained dependencies
-    - excluded_paths: Optional custom exclusion list
-=======
     Check the validity of the repository path and yield a repository object followed by the
     dependencies of source files within that repository. Raise a FileNotFoundError if the
     provided path does not exist. The extraction of detailed dependencies can be controlled
@@ -198,7 +146,6 @@
         - repo_path (str): The file path to the repository to process.
         - detailed_extraction (bool): Whether to perform a detailed extraction of code parts.
         - supported_languages (list | None): Subset of languages to include; if None, use defaults.
->>>>>>> a2f8b594
     """
 
     if isinstance(repo_path, list) and len(repo_path) == 1:
@@ -207,9 +154,6 @@
     if not os.path.exists(repo_path):
         raise FileNotFoundError(f"Repository path {repo_path} does not exist.")
 
-<<<<<<< HEAD
-    source_code_files = await get_source_code_files(repo_path, excluded_paths=excluded_paths)
-=======
     # Build language config from supported_languages
     default_language_config = {
         "python": [".py"],
@@ -228,8 +172,9 @@
     else:
         language_config = default_language_config
 
-    source_code_files = await get_source_code_files(repo_path, language_config=language_config)
->>>>>>> a2f8b594
+    source_code_files = await get_source_code_files(
+        repo_path, language_config=language_config, excluded_paths=excluded_paths
+    )
 
     repo = Repository(
         id=uuid5(NAMESPACE_OID, repo_path),
@@ -248,21 +193,12 @@
         for chunk_number in range(number_of_chunks)
     ]
 
-<<<<<<< HEAD
-=======
     # Import dependency extractors for each language (Python for now, extend later)
->>>>>>> a2f8b594
     from cognee.tasks.repo_processor.get_local_dependencies import get_local_script_dependencies
     import aiofiles
     # TODO: Add other language extractors here
 
     for start_range, end_range in chunk_ranges:
-<<<<<<< HEAD
-        tasks = [
-            get_local_script_dependencies(repo_path, file_path, detailed_extraction)
-            for file_path in source_code_files[start_range : end_range + 1]
-        ]
-=======
         tasks = []
         for file_path, lang in source_code_files[start_range : end_range + 1]:
             # For now, only Python is supported; extend with other languages
@@ -286,17 +222,13 @@
                     )
 
                 tasks.append(make_codefile_stub())
->>>>>>> a2f8b594
 
         results: list[CodeFile] = await asyncio.gather(*tasks)
 
         for source_code_file in results:
             source_code_file.part_of = repo
-<<<<<<< HEAD
-=======
             if getattr(
                 source_code_file, "language", None
             ) is None and source_code_file.file_path.endswith(".py"):
                 source_code_file.language = "python"
->>>>>>> a2f8b594
             yield source_code_file