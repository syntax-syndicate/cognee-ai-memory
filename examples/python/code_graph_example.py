import argparse
import asyncio
import logging

from cognee.api.v1.cognify.code_graph_pipeline import run_code_graph_pipeline
from cognee.shared.utils import setup_logging


async def main(repo_path, include_docs):
    async for result in run_code_graph_pipeline(repo_path, include_docs):
        print(result)

<<<<<<< HEAD
def parse_args():
    parser = argparse.ArgumentParser()
    parser.add_argument(
        "--repo_path", 
        type=str, 
        required=True, 
        help="Path to the repository"
    )
=======

if __name__ == "__main__":
    parser = argparse.ArgumentParser()
    parser.add_argument("--repo_path", type=str, required=True, help="Path to the repository")
>>>>>>> 3fb9b05c
    parser.add_argument(
        "--include_docs",
        type=lambda x: x.lower() in ("true", "1"),
        default=True,
<<<<<<< HEAD
        help="Whether or not to process non-code files"
    )
    parser.add_argument(
        "--time",
        type=lambda x: x.lower() in ("true", "1"),
        default=True,
        help="Whether or not to time the pipeline run"
    )
    return parser.parse_args()

if __name__ == "__main__":
    setup_logging(logging.ERROR)

    args = parse_args()
    
    if args.time:
        import time
        start_time = time.time()
        asyncio.run(main(args.repo_path, args.include_docs))
        end_time = time.time()
        print("\n" + "="*50)
        print(f"Pipeline Execution Time: {end_time - start_time:.2f} seconds")
        print("="*50 + "\n")
    else:
        asyncio.run(main(args.repo_path, args.include_docs))
        
=======
        help="Whether or not to process non-code files",
    )
    args = parser.parse_args()
    asyncio.run(main(args.repo_path, args.include_docs))
>>>>>>> 3fb9b05c
<|MERGE_RESOLUTION|>--- conflicted
+++ resolved
@@ -10,55 +10,38 @@
     async for result in run_code_graph_pipeline(repo_path, include_docs):
         print(result)
 
-<<<<<<< HEAD
+
 def parse_args():
     parser = argparse.ArgumentParser()
-    parser.add_argument(
-        "--repo_path", 
-        type=str, 
-        required=True, 
-        help="Path to the repository"
-    )
-=======
-
-if __name__ == "__main__":
-    parser = argparse.ArgumentParser()
     parser.add_argument("--repo_path", type=str, required=True, help="Path to the repository")
->>>>>>> 3fb9b05c
     parser.add_argument(
         "--include_docs",
         type=lambda x: x.lower() in ("true", "1"),
         default=True,
-<<<<<<< HEAD
-        help="Whether or not to process non-code files"
+        help="Whether or not to process non-code files",
     )
     parser.add_argument(
         "--time",
         type=lambda x: x.lower() in ("true", "1"),
         default=True,
-        help="Whether or not to time the pipeline run"
+        help="Whether or not to time the pipeline run",
     )
     return parser.parse_args()
+
 
 if __name__ == "__main__":
     setup_logging(logging.ERROR)
 
     args = parse_args()
-    
+
     if args.time:
         import time
+
         start_time = time.time()
         asyncio.run(main(args.repo_path, args.include_docs))
         end_time = time.time()
-        print("\n" + "="*50)
+        print("\n" + "=" * 50)
         print(f"Pipeline Execution Time: {end_time - start_time:.2f} seconds")
-        print("="*50 + "\n")
+        print("=" * 50 + "\n")
     else:
-        asyncio.run(main(args.repo_path, args.include_docs))
-        
-=======
-        help="Whether or not to process non-code files",
-    )
-    args = parser.parse_args()
-    asyncio.run(main(args.repo_path, args.include_docs))
->>>>>>> 3fb9b05c
+        asyncio.run(main(args.repo_path, args.include_docs))