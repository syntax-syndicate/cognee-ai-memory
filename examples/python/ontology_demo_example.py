import cognee
import asyncio
from cognee.modules.metrics.operations import get_pipeline_run_metrics
from cognee.shared.logging_utils import get_logger
import os

from cognee.api.v1.search import SearchType
from cognee.api.v1.visualize.visualize import visualize_graph


async def with_timeout(coro, timeout_seconds=30):
    try:
        return await asyncio.wait_for(coro, timeout=timeout_seconds)
    except asyncio.TimeoutError:
        logger.error(f"Operation timed out after {timeout_seconds} seconds")
        raise


text_1 = """
1. Audi
Audi is known for its modern designs and advanced technology. Founded in the early 1900s, the brand has earned a reputation for precision engineering and innovation. With features like the Quattro all-wheel-drive system, Audi offers a range of vehicles from stylish sedans to high-performance sports cars.

2. BMW
BMW, short for Bayerische Motoren Werke, is celebrated for its focus on performance and driving pleasure. The company’s vehicles are designed to provide a dynamic and engaging driving experience, and their slogan, "The Ultimate Driving Machine," reflects that commitment. BMW produces a variety of cars that combine luxury with sporty performance.

3. Mercedes-Benz
Mercedes-Benz is synonymous with luxury and quality. With a history dating back to the early 20th century, the brand is known for its elegant designs, innovative safety features, and high-quality engineering. Mercedes-Benz manufactures not only luxury sedans but also SUVs, sports cars, and commercial vehicles, catering to a wide range of needs.

4. Porsche
Porsche is a name that stands for high-performance sports cars. Founded in 1931, the brand has become famous for models like the iconic Porsche 911. Porsche cars are celebrated for their speed, precision, and distinctive design, appealing to car enthusiasts who value both performance and style.

5. Volkswagen
Volkswagen, which means “people’s car” in German, was established with the idea of making affordable and reliable vehicles accessible to everyone. Over the years, Volkswagen has produced several iconic models, such as the Beetle and the Golf. Today, it remains one of the largest car manufacturers in the world, offering a wide range of vehicles that balance practicality with quality.

Each of these car manufacturer contributes to Germany's reputation as a leader in the global automotive industry, showcasing a blend of innovation, performance, and design excellence.
"""

text_2 = """
1. Apple
Apple is renowned for its innovative consumer electronics and software. Its product lineup includes the iPhone, iPad, Mac computers, and wearables like the Apple Watch. Known for its emphasis on sleek design and user-friendly interfaces, Apple has built a loyal customer base and created a seamless ecosystem that integrates hardware, software, and services.

2. Google
Founded in 1998, Google started as a search engine and quickly became the go-to resource for finding information online. Over the years, the company has diversified its offerings to include digital advertising, cloud computing, mobile operating systems (Android), and various web services like Gmail and Google Maps. Google’s innovations have played a major role in shaping the internet landscape.

3. Microsoft
Microsoft Corporation has been a dominant force in software for decades. Its Windows operating system and Microsoft Office suite are staples in both business and personal computing. In recent years, Microsoft has expanded into cloud computing with Azure, gaming with the Xbox platform, and even hardware through products like the Surface line. This evolution has helped the company maintain its relevance in a rapidly changing tech world.

4. Amazon
What began as an online bookstore has grown into one of the largest e-commerce platforms globally. Amazon is known for its vast online marketplace, but its influence extends far beyond retail. With Amazon Web Services (AWS), the company has become a leader in cloud computing, offering robust solutions that power websites, applications, and businesses around the world. Amazon’s constant drive for innovation continues to reshape both retail and technology sectors.

5. Meta
Meta, originally known as Facebook, revolutionized social media by connecting billions of people worldwide. Beyond its core social networking service, Meta is investing in the next generation of digital experiences through virtual and augmented reality technologies, with projects like Oculus. The company’s efforts signal a commitment to evolving digital interaction and building the metaverse—a shared virtual space where users can connect and collaborate.

Each of these companies has significantly impacted the technology landscape, driving innovation and transforming everyday life through their groundbreaking products and services.
"""


async def main():
    # Step 1: Reset data and system state
    await with_timeout(cognee.prune.prune_data())
    await with_timeout(cognee.prune.prune_system(metadata=True))

    # Step 2: Add text
    text_list = [text_1, text_2]
    await with_timeout(cognee.add(text_list))

    # Step 3: Create knowledge graph

    ontology_path = os.path.join(
        os.path.dirname(os.path.abspath(__file__)), "ontology_input_example/basic_ontology.owl"
    )

    pipeline_run = await with_timeout(cognee.cognify(ontology_file_path=ontology_path))
    print("Knowledge with ontology created.")

    # Step 4: Calculate descriptive metrics
<<<<<<< HEAD
    await with_timeout(cognee.get_pipeline_run_metrics(pipeline_run, include_optional=True))
=======
    await get_pipeline_run_metrics(pipeline_run, include_optional=True)
>>>>>>> 228fba80
    print("Descriptive graph metrics saved to database.")

    # Step 5: Query insights
    search_results = await with_timeout(
        cognee.search(
            query_type=SearchType.GRAPH_COMPLETION,
            query_text="What are the exact cars and their types produced by Audi?",
        )
    )
    print(search_results)

    await with_timeout(visualize_graph())


if __name__ == "__main__":
    logger = get_logger()

    loop = asyncio.new_event_loop()
    asyncio.set_event_loop(loop)
    try:
        loop.run_until_complete(main())
    finally:
        loop.run_until_complete(loop.shutdown_asyncgens())<|MERGE_RESOLUTION|>--- conflicted
+++ resolved
@@ -21,7 +21,7 @@
 Audi is known for its modern designs and advanced technology. Founded in the early 1900s, the brand has earned a reputation for precision engineering and innovation. With features like the Quattro all-wheel-drive system, Audi offers a range of vehicles from stylish sedans to high-performance sports cars.
 
 2. BMW
-BMW, short for Bayerische Motoren Werke, is celebrated for its focus on performance and driving pleasure. The company’s vehicles are designed to provide a dynamic and engaging driving experience, and their slogan, "The Ultimate Driving Machine," reflects that commitment. BMW produces a variety of cars that combine luxury with sporty performance.
+BMW, short for Bayerische Motoren Werke, is celebrated for its focus on performance and driving pleasure. The company's vehicles are designed to provide a dynamic and engaging driving experience, and their slogan, "The Ultimate Driving Machine," reflects that commitment. BMW produces a variety of cars that combine luxury with sporty performance.
 
 3. Mercedes-Benz
 Mercedes-Benz is synonymous with luxury and quality. With a history dating back to the early 20th century, the brand is known for its elegant designs, innovative safety features, and high-quality engineering. Mercedes-Benz manufactures not only luxury sedans but also SUVs, sports cars, and commercial vehicles, catering to a wide range of needs.
@@ -30,7 +30,7 @@
 Porsche is a name that stands for high-performance sports cars. Founded in 1931, the brand has become famous for models like the iconic Porsche 911. Porsche cars are celebrated for their speed, precision, and distinctive design, appealing to car enthusiasts who value both performance and style.
 
 5. Volkswagen
-Volkswagen, which means “people’s car” in German, was established with the idea of making affordable and reliable vehicles accessible to everyone. Over the years, Volkswagen has produced several iconic models, such as the Beetle and the Golf. Today, it remains one of the largest car manufacturers in the world, offering a wide range of vehicles that balance practicality with quality.
+Volkswagen, which means "people's car" in German, was established with the idea of making affordable and reliable vehicles accessible to everyone. Over the years, Volkswagen has produced several iconic models, such as the Beetle and the Golf. Today, it remains one of the largest car manufacturers in the world, offering a wide range of vehicles that balance practicality with quality.
 
 Each of these car manufacturer contributes to Germany's reputation as a leader in the global automotive industry, showcasing a blend of innovation, performance, and design excellence.
 """
@@ -40,16 +40,16 @@
 Apple is renowned for its innovative consumer electronics and software. Its product lineup includes the iPhone, iPad, Mac computers, and wearables like the Apple Watch. Known for its emphasis on sleek design and user-friendly interfaces, Apple has built a loyal customer base and created a seamless ecosystem that integrates hardware, software, and services.
 
 2. Google
-Founded in 1998, Google started as a search engine and quickly became the go-to resource for finding information online. Over the years, the company has diversified its offerings to include digital advertising, cloud computing, mobile operating systems (Android), and various web services like Gmail and Google Maps. Google’s innovations have played a major role in shaping the internet landscape.
+Founded in 1998, Google started as a search engine and quickly became the go-to resource for finding information online. Over the years, the company has diversified its offerings to include digital advertising, cloud computing, mobile operating systems (Android), and various web services like Gmail and Google Maps. Google's innovations have played a major role in shaping the internet landscape.
 
 3. Microsoft
 Microsoft Corporation has been a dominant force in software for decades. Its Windows operating system and Microsoft Office suite are staples in both business and personal computing. In recent years, Microsoft has expanded into cloud computing with Azure, gaming with the Xbox platform, and even hardware through products like the Surface line. This evolution has helped the company maintain its relevance in a rapidly changing tech world.
 
 4. Amazon
-What began as an online bookstore has grown into one of the largest e-commerce platforms globally. Amazon is known for its vast online marketplace, but its influence extends far beyond retail. With Amazon Web Services (AWS), the company has become a leader in cloud computing, offering robust solutions that power websites, applications, and businesses around the world. Amazon’s constant drive for innovation continues to reshape both retail and technology sectors.
+What began as an online bookstore has grown into one of the largest e-commerce platforms globally. Amazon is known for its vast online marketplace, but its influence extends far beyond retail. With Amazon Web Services (AWS), the company has become a leader in cloud computing, offering robust solutions that power websites, applications, and businesses around the world. Amazon's constant drive for innovation continues to reshape both retail and technology sectors.
 
 5. Meta
-Meta, originally known as Facebook, revolutionized social media by connecting billions of people worldwide. Beyond its core social networking service, Meta is investing in the next generation of digital experiences through virtual and augmented reality technologies, with projects like Oculus. The company’s efforts signal a commitment to evolving digital interaction and building the metaverse—a shared virtual space where users can connect and collaborate.
+Meta, originally known as Facebook, revolutionized social media by connecting billions of people worldwide. Beyond its core social networking service, Meta is investing in the next generation of digital experiences through virtual and augmented reality technologies, with projects like Oculus. The company's efforts signal a commitment to evolving digital interaction and building the metaverse—a shared virtual space where users can connect and collaborate.
 
 Each of these companies has significantly impacted the technology landscape, driving innovation and transforming everyday life through their groundbreaking products and services.
 """
@@ -74,11 +74,7 @@
     print("Knowledge with ontology created.")
 
     # Step 4: Calculate descriptive metrics
-<<<<<<< HEAD
-    await with_timeout(cognee.get_pipeline_run_metrics(pipeline_run, include_optional=True))
-=======
     await get_pipeline_run_metrics(pipeline_run, include_optional=True)
->>>>>>> 228fba80
     print("Descriptive graph metrics saved to database.")
 
     # Step 5: Query insights
