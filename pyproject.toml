[tool.poetry]
name = "cognee"
version = "0.1.17"
description = "Cognee - is a library for enriching LLM context with a semantic layer for better understanding and reasoning."
authors = ["Vasilije Markovic", "Boris Arzentar"]
readme = "README.md"
license = "Apache-2.0"
homepage = "https://www.cognee.ai"
repository = "https://github.com/topoteretes/cognee"
classifiers = [
    "Development Status :: 4 - Beta",
    "Intended Audience :: Developers",
    "License :: OSI Approved :: Apache Software License",
    "Topic :: Software Development :: Libraries",
    "Operating System :: MacOS :: MacOS X",
    "Operating System :: POSIX :: Linux",
    "Operating System :: Microsoft :: Windows"
]

[tool.poetry.dependencies]
python = ">=3.9.0,<3.12"
openai = "1.27.0"
pydantic = "2.8.2"
python-dotenv = "1.0.1"
fastapi = "^0.109.2"
uvicorn = "0.22.0"
boto3 = "^1.26.125"
gunicorn = "^20.1.0"
sqlalchemy = "2.0.35"
instructor = "1.3.5"
networkx = "^3.2.1"
debugpy = "1.8.2"
pyarrow = "15.0.0"
pylint = "^3.0.3"
aiosqlite = "^0.20.0"
pandas = "2.0.3"
greenlet = "^3.0.3"
ruff = "^0.2.2"
filetype = "^1.2.0"
nltk = "^3.8.1"
dlt = {extras = ["sqlalchemy"], version = "^1.2.0"}
overrides = "^7.7.0"
aiofiles = "^23.2.1"
qdrant-client = "^1.9.0"
graphistry = "^0.33.5"
tenacity = "^8.2.3"
weaviate-client = "4.6.7"
scikit-learn = "^1.5.0"
fastembed = "0.2.7"
pypdf = "^4.1.0"
neo4j = "^5.20.0"
jinja2 = "^3.1.3"
matplotlib = "^3.8.3"
structlog = "^24.1.0"
tiktoken = "0.7.0"
posthog = "^3.5.0"
lancedb = "0.8.0"
litellm = "1.38.10"
groq = "0.8.0"
tantivy = "^0.22.0"
tokenizers ="0.15.2"
transformers ="4.39.0"
python-multipart = "^0.0.9"
langfuse = "^2.32.0"
protobuf = "<5.0.0"
pydantic-settings = "^2.2.1"
anthropic = "^0.26.1"
pdfplumber = "^0.11.1"
sentry-sdk = {extras = ["fastapi"], version = "^2.9.0"}
fastapi-users = { version = "*", extras = ["sqlalchemy"] }
asyncpg = "^0.29.0"
alembic = "^1.13.3"
<<<<<<< HEAD
pgvector = "^0.3.5"

=======
psycopg2 = "^2.9.10"
>>>>>>> 2f832b19


[tool.poetry.extras]
filesystem = ["s3fs", "botocore"]
cli = ["pipdeptree", "cron-descriptor"]
weaviate = ["weaviate-client"]
qdrant = ["qdrant-client"]
neo4j = ["neo4j"]
notebook = ["ipykernel", "overrides", "ipywidgets", "jupyterlab", "jupyterlab_widgets", "jupyterlab-server", "jupyterlab-git"]

[tool.poetry.group.dev.dependencies]
pytest = "^7.4.0"
pytest-asyncio = "^0.21.1"
coverage = "^7.3.2"
mypy = "^1.7.1"
notebook = "^7.1.1"

[tool.poetry.group.docs.dependencies]
mkdocs = "^1.4.3"
mkdocs-material = {extras = ["imaging"], version = "^9.5.9"}
mkdocstrings = "^0.22.0"
mkdocstrings-python = "^1.1.2"
pytest-examples = "^0.0.10"
mkdocs-jupyter = "^0.24.6"
mkdocs-minify-plugin = "^0.8.0"
mkdocs-redirects = "^1.2.1"

[tool.poetry.group.test-docs.dependencies]
fastapi = "^0.109.2"
diskcache = "^5.6.3"
pandas = "2.0.3"
tabulate = "^0.9.0"

[tool.poetry.group.postgres]
optional = true

[tool.poetry.group.postgres.dependencies]
psycopg2 = "^2.9.10"

[tool.ruff] # https://beta.ruff.rs/docs/
line-length = 100
ignore = ["F401"]
ignore-init-module-imports = true

[build-system]
requires = ["poetry-core"]
build-backend = "poetry.core.masonry.api"

<|MERGE_RESOLUTION|>--- conflicted
+++ resolved
@@ -70,13 +70,6 @@
 fastapi-users = { version = "*", extras = ["sqlalchemy"] }
 asyncpg = "^0.29.0"
 alembic = "^1.13.3"
-<<<<<<< HEAD
-pgvector = "^0.3.5"
-
-=======
-psycopg2 = "^2.9.10"
->>>>>>> 2f832b19
-
 
 [tool.poetry.extras]
 filesystem = ["s3fs", "botocore"]
@@ -114,6 +107,7 @@
 
 [tool.poetry.group.postgres.dependencies]
 psycopg2 = "^2.9.10"
+pgvector = "^0.3.5"
 
 [tool.ruff] # https://beta.ruff.rs/docs/
 line-length = 100
